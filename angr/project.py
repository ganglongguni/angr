#!/usr/bin/env python

# pylint: disable=W0201
# pylint: disable=W0703

import os
import simuvex    # pylint: disable=F0401
import cPickle as pickle
import struct
import md5
import pdb
<<<<<<< HEAD
=======

claripy.init_standalone()
>>>>>>> abf59549

import logging
l = logging.getLogger("angr.project")

granularity = 0x1000000

class Project(object):    # pylint: disable=R0904,
    """ This is the main class of the Angr module """

    def __init__(self, filename, arch=None, binary_base_addr=None,
                 load_libs=None, resolve_imports=None,
                 use_sim_procedures=None, exclude_sim_procedures=(),
                 exclude_sim_procedure=lambda x: False,
                 default_analysis_mode=None, allow_pybfd=True,
                 allow_r2=True):
        """
        This constructs a Project object.

        Arguments:
            @param filename: path to the binary object to analyse
            @param arch: target architecture (defaults to "AMD64")
            @param binary_base_addr: binary base address
            @param load_libs: attempt to load libraries externally linked to
                     the program (e.g. libc6). Note that a copy of all the shared
                     library objects should be placed in the same directory as the
                     target binary file beforehands.
            @param exclude_sim_procedures: a list of functions to *not* wrap with
                    sim_procedures
        """

        if arch is None:
            arch = simuvex.SimAMD64()
        elif type(arch) is str:
            arch = simuvex.Architectures[arch]()
        elif not isinstance(arch, simuvex.SimArch):
            raise Exception("invalid arch argument to Project")

        load_libs = True if load_libs is None else load_libs
        resolve_imports = True if resolve_imports is None else resolve_imports
        use_sim_procedures = False if use_sim_procedures is None else use_sim_procedures
        default_analysis_mode = 'static' if default_analysis_mode is None else default_analysis_mode

        self.irsb_cache = { }
        self.binaries = {}
        self.arch = arch
        self.dirname = os.path.dirname(filename)
        self.filename = os.path.basename(filename)
        self.default_analysis_mode = default_analysis_mode
        self.exclude_sim_procedure = lambda x: exclude_sim_procedure(x) or x in exclude_sim_procedures

        # This is a map from IAT addr to (SimProcedure class name, kwargs_
        self.sim_procedures = {}

        l.info("Loading binary %s", self.filename)
        l.debug("... from directory: %s", self.dirname)
        self.binaries[self.filename] = Binary(filename, arch, self, \
                                            base_addr=binary_base_addr, \
                                            allow_pybfd=allow_pybfd, allow_r2=allow_r2)
        self.main_binary = self.binaries[self.filename]

        self.min_addr = self.binaries[self.filename].min_addr()
        self.max_addr = self.binaries[self.filename].max_addr()
        self.entry = self.binaries[self.filename].entry()

        if load_libs:
            self.load_libs()
            if resolve_imports:
                self.resolve_imports_from_libs()

        if use_sim_procedures:
            self.resolve_imports_using_sim_procedures()

        self.mem = MemoryDict(self.binaries, 'mem')
        # TODO: arch-dependent pages
        self.perm = MemoryDict(self.binaries, 'perm', granularity=0x1000)

        self.mem.pull()
        self.vexer = VEXer(self.mem, self.arch, use_cache=self.arch.cache_irsb)

    def save_mem(self):
        """ Save memory to file (mem.p)"""
        self.mem.pull()
        self.perm.pull()

        memfile = self.dirname + "/mem.p"
        pickle.dump((self.mem, self.perm), open(memfile, "w"))

    def load_mem(self):
        """ Load memory from file (mem.p)"""
        memfile = self.dirname + "/mem.p"
        self.mem, self.perm = pickle.load(open(memfile))

    def find_delta(self, lib):
        """
        Find relocation address of library
        @argument lib: the library
        """

        min_addr_bin = lib.min_addr()
        max_addr_bin = lib.max_addr()

        l.debug("Calculating rebasing address of %s with address range (0x%x, 0x%x)", lib, min_addr_bin, max_addr_bin)

        # to avoid bugs, let's just relocate after for now, with a granularity
        # between them
        start_offset = min_addr_bin % granularity
        new_start_bin = granularity * ((self.max_addr + granularity) /
                                       granularity) + start_offset
        l.debug("Binary %s will be allocated to 0x%x", lib, new_start_bin)
        delta = new_start_bin - min_addr_bin
        return delta

    def next_base(self):
        base = self.max_addr + (granularity - self.max_addr % granularity)
        return base

    def load_libs(self):
        """ Load all the dynamically linked libraries of the binary"""
        remaining_libs = set(self.binaries[self.filename].get_lib_names())
        if(len(remaining_libs) == 0):
            l.debug("Warning: load_libs found 0 libs")

        done_libs = set()

        # load all the libs
        while len(remaining_libs) > 0:
            lib = remaining_libs.pop()
            lib_path = os.path.join(self.dirname, lib)

            if lib not in done_libs and os.path.exists(lib_path):
                done_libs.add(lib)

                # load new bin
                new_base_addr = self.next_base()
                l.debug("Loading lib %s at base address 0x%08x", lib, new_base_addr)
                new_lib = Binary(lib_path, self.arch, self, base_addr=new_base_addr)
                self.binaries[lib] = new_lib

                # update min and max addresses
                self.min_addr = min(self.min_addr, new_lib.min_addr())
                self.max_addr = max(self.max_addr, new_lib.max_addr())

                remaining_libs.update(new_lib.get_lib_names())

    def resolve_imports_from_libs(self):
        """ Resolves binary's imports from the loaded libraries"""
        for b in self.binaries.values():
            resolved = {}

            for lib_name in b.get_lib_names():
                if lib_name not in self.binaries:
                    l.warning("Lib %s not loaded. Can't resolve exports from this library.", lib_name)
                    continue

                lib = self.binaries[lib_name]

                for export, export_type in lib.get_exports():
                    try:
                        addr = lib.get_symbol_addr(export)
                        if addr == None:
                            l.warning("Got None for export %s[%s] from bin %s", export, export_type, lib_name, exc_info=True)
                        else:
                            resolved[export] = lib.get_symbol_addr(export)
                    except Exception:
                        l.warning("Unable to get address of export %s[%s] from bin %s. This happens sometimes.", export, export_type, lib_name, exc_info=True)

            imports = b.get_imports()
            if imports is not None:
                for imp, imp_addr in b.get_imports():
                    if imp in resolved:
                        l.debug("Resolving import %s of bin %s to 0x08%x", imp, b.filename, resolved[imp])
                        try:
                            b.resolve_import(imp, resolved[imp])
                        except Exception:
                            l.warning("Mismatch between IDA info and ELF info. Symbols %s in binary %s", imp, b.filename)
                    else:
                        l.warning("Unable to resolve import %s of binary %s", imp, b.filename)
            else:
                imports = b.get_imports_from_ida()
                for imp in imports:
                    if imp.name in resolved:
                        l.debug("Resolving import %s of binary %s to 0x%08x", imp, b.filename, resolved[imp.name])
                        try:
                            b.resolve_import(imp.name, resolved[imp.name])
                        except Exception:
                            l.warning("Mismatch between IDA info and ELF info. Symbols %s in bin %s", imp, b.filename)
                    else:
                        l.warning("Unable to resolve import %s of binary %s", imp.name, b.filename)
                        if self.arch.name == "MIPS32":
                            l.warning("Give it a Retn stub instead, eax = 0x%08x.", imp.ea)
                            # TODO: Generate a new address, and update it at that place
                            self.set_sim_procedure(b, imp.module_name, imp.name, \
                                                   simuvex.SimProcedures["stubs"]["ReturnUnconstrained"], \
                                                   None)

    def resolve_imports_using_sim_procedures(self):
        """
        Resolves binary's imports using sym_procedures instead of the actual
        libraries.
        Now it only supports the main binary!
        """
        binary_name = self.filename
        binary = self.binaries[binary_name]
        for lib_name in binary.get_lib_names():
            if lib_name == 'libc.so.0':
                lib_name = 'libc.so.6'

            if lib_name in simuvex.procedures.SimProcedures:
                functions = simuvex.procedures.SimProcedures[lib_name]
                imports = binary.get_imports()
                if imports is not None:
                    for imp, _ in imports:
                        l.debug("(Import) looking for SimProcedure %s in %s", imp, lib_name)
                        if self.exclude_sim_procedure(imp):
                            l.debug("... excluded!")
                            continue

                        if imp in functions:
                            l.debug("... sim_procedure %s found!", imp)
                            self.set_sim_procedure(binary, lib_name, imp,
                                                functions[imp], None)
                        else:
                            l.debug("... SimProcedure %s not found, returning unconstrained instead", imp)
                            self.set_sim_procedure(binary, lib_name, imp, simuvex.SimProcedures["stubs"]["ReturnUnconstrained"], None)
                else:
                    imports = binary.get_imports_from_ida()
                    for imp in imports:
                        l.debug("Looking for SimProcedure %s in %s", imp.name, lib_name)
                        if self.exclude_sim_procedure(imp.name):
                            l.debug("... excluded!")
                            continue

                        if imp in functions:
                            l.debug("... SimProcedure %s is found!", imp.name)
                            self.set_sim_procedure(binary, lib_name, imp.name, functions[imp.name], None)
                        else:
                            self.set_sim_procedure(binary, lib_name, imp.name, simuvex.SimProcedures["stubs"]["ReturnUnconstrained"], None)


    def functions(self):
        functions = {}
        for b in self.binaries.values():
            functions.update(b.functions(mem=self.mem))
        return functions

    def binary_by_addr(self, addr):
        for b in self.binaries.itervalues():
            if b.min_addr() <= addr <= b.max_addr():
                return b

    def initial_state(self, options=None, mode=None):
        """Creates an initial state, with stack and everything."""
        if mode is None and options is None:
            mode = self.default_analysis_mode
        s = simuvex.SimState(memory_backer=self.mem, arch=self.arch, mode=mode, options=options).copy()

        # Initialize the stack pointer
        if s.arch.name == "AMD64":
            s.store_reg(176, 1, 8)
            s.store_reg(s.arch.sp_offset, 0xfffffffffff0000, 8)
        elif s.arch.name == "X86":
            s.store_reg(s.arch.sp_offset, 0x7fff0000, 4)
        elif s.arch.name == "ARM":
            s.store_reg(s.arch.sp_offset, 0xffff0000, 4)

            # the freaking THUMB state
            s.store_reg(0x188, 0x00000000, 4)
            #s.inspect.add_breakpoint('irsb', simuvex.BP(simuvex.BP_BEFORE, address=0x91a0))
        elif s.arch.name == "PPC32":
            # TODO: Is this correct?
            s.store_reg(s.arch.sp_offset, 0xffff0000, 4)
        elif s.arch.name == "MIPS32":
            # TODO: Is this correct?
            s.store_reg(s.arch.sp_offset, 0xffff0000, 4)
            s.store_reg(112, 0x4c0ac0+0xf010, 4)

            #s.inspect.add_breakpoint('instruction', simuvex.BP(simuvex.BP_AFTER, instruction=0x468b80))

        else:
            raise Exception("Architecture %s is not supported." % s.arch.name)
        return s

    def initial_exit(self, mode=None, options=None):
        """Creates a SimExit to the entry point."""
        return self.exit_to(self.entry, mode=mode, options=options)

    def exit_to(self, addr, state=None, mode=None, options=None, jumpkind=None):
        """Creates a SimExit to the specified address."""
        if state is None:
            state = self.initial_state(mode=mode, options=options)
        return simuvex.SimExit(addr=addr, state=state, jumpkind=jumpkind)

    def block(self, addr, max_size=None, num_inst=None, traceflags=0):
        """
        Returns a pyvex block starting at address addr

        Optional params:

        @param max_size: the maximum size of the block, in bytes
        @param num_inst: the maximum number of instructions
        @param traceflags: traceflags to be passed to VEX. Default: 0
        """
        thumb = False
        if self.arch.name == "ARM":
            if self.binary_by_addr(addr) is None:
                raise AngrMemoryError("No IDA to check thumb mode at 0x%x." % addr)

            if self.binary_by_addr(addr).ida.idc.GetReg(addr, "T") == 1:
                thumb = True

        return self.vexer.block(addr, max_size=max_size, num_inst=num_inst, traceflags=traceflags, thumb=thumb)

    def sim_block(self, where, max_size=None, num_inst=None, stmt_whitelist=None, last_stmt=None):
        """
        Returns a simuvex block starting at SimExit 'where'

        Optional params:

        @param where: the exit to start the analysis at
        @param max_size: the maximum size of the block, in bytes
        @param num_inst: the maximum number of instructions
        @param state: the initial state. Fully unconstrained if None

        """
        irsb = self.block(where.concretize(), max_size, num_inst)
        return simuvex.SimIRSB(where.state, irsb, addr=where.concretize(), whitelist=stmt_whitelist, last_stmt=last_stmt)

    def sim_run(self, where, max_size=400, num_inst=None, stmt_whitelist=None, last_stmt=None):
        """
        Returns a simuvex SimRun object (supporting refs() and
        exits()), automatically choosing whether to create a SimIRSB or
        a SimProcedure.

        Parameters:
        @param where : the exit to analyze
        @param max_size : the maximum size of the block, in bytes
        @param num_inst : the maximum number of instructions
        @param state : the initial state. Fully unconstrained if None
        """

        if where.is_error:
            raise AngrExitError("Provided exit of jumpkind %s is in an error state.", where.jumpkind)

        addr = where.concretize()
        state = where.state

        if addr % state.arch.instruction_alignment != 0:
            raise AngrExitError("Address 0x%x does not align to alignment %d for architecture %s." % (addr, state.arch.instruction_alignment, state.arch.name))

        if where.is_syscall:
            l.debug("Invoking system call handler (originally at 0x%x)", addr)
            return simuvex.SimProcedures['syscalls']['handler'](state, addr=addr)
        if self.is_sim_procedure(addr):
            sim_proc_class, kwargs = self.sim_procedures[addr]
            l.debug("Creating SimProcedure %s (originally at 0x%x)", sim_proc_class.__name__, addr)
            return sim_proc_class(state, addr=addr, **kwargs)
        else:
            l.debug("Creating SimIRSB at 0x%x", addr)
            return self.sim_block(where, max_size=max_size, num_inst=num_inst, stmt_whitelist=stmt_whitelist, last_stmt=last_stmt)

    def add_custom_sim_procedure(self, address, sim_proc, kwargs):
        '''
        Link a SimProcedure class to a specified address.
        '''
        if address in self.sim_procedures:
            l.warning("Address 0x%08x is already in SimProcedure dict.", address)
            return
        if kwargs is None: kwargs = {}
        self.sim_procedures[address] = (sim_proc, kwargs)

    def set_sim_procedure(self, binary, lib, func_name, sim_proc, kwargs):
        """
         Generate a hashed address for this function, which is used for
         indexing the abstract function later.
         This is so hackish, but thanks to the fucking constraints, we have no
         better way to handle this
        """
        m = md5.md5()
        m.update(lib + "_" + func_name)
        # TODO: update addr length according to different system arch
        hashed_bytes = m.digest()[:self.arch.bits/8]
        pseudo_addr = (struct.unpack(self.arch.struct_fmt, hashed_bytes)[0] / 4) * 4

        # Put it in our dict
        if kwargs is None: kwargs = {}
        if pseudo_addr in self.sim_procedures and self.sim_procedures[pseudo_addr][0] != sim_proc:
            l.warning("Address 0x%08x is already in SimProcedure dict.", pseudo_addr)
            return
        self.sim_procedures[pseudo_addr] = (sim_proc, kwargs)
        l.debug("Setting SimProcedure %s with psuedo_addr 0x%x...", func_name,
                pseudo_addr)

        # Update all the stubs for the function
        binary.resolve_import(func_name, pseudo_addr)

    def is_sim_procedure(self, hashed_addr):
        return hashed_addr in self.sim_procedures

    def get_pseudo_addr_for_sim_procedure(self, s_proc):
        for addr, tpl in self.sim_procedures.items():
            simproc_class, _ = tpl
            if isinstance(s_proc, simproc_class):
                return addr
        return None

    def construct_cfg(self, avoid_runs=[]):
        c = CFG()
        c.construct(self.main_binary, self, avoid_runs=avoid_runs)
        return c

from .binary import Binary
from .memory_dict import MemoryDict
from .errors import AngrMemoryError, AngrExitError
from .vexer import VEXer
from .cfg import CFG<|MERGE_RESOLUTION|>--- conflicted
+++ resolved
@@ -8,12 +8,9 @@
 import cPickle as pickle
 import struct
 import md5
-import pdb
-<<<<<<< HEAD
-=======
-
+
+import claripy
 claripy.init_standalone()
->>>>>>> abf59549
 
 import logging
 l = logging.getLogger("angr.project")
@@ -133,7 +130,7 @@
     def load_libs(self):
         """ Load all the dynamically linked libraries of the binary"""
         remaining_libs = set(self.binaries[self.filename].get_lib_names())
-        if(len(remaining_libs) == 0):
+        if len(remaining_libs) == 0:
             l.debug("Warning: load_libs found 0 libs")
 
         done_libs = set()
@@ -182,7 +179,7 @@
 
             imports = b.get_imports()
             if imports is not None:
-                for imp, imp_addr in b.get_imports():
+                for imp, _ in b.get_imports():
                     if imp in resolved:
                         l.debug("Resolving import %s of bin %s to 0x08%x", imp, b.filename, resolved[imp])
                         try:
@@ -268,7 +265,7 @@
         """Creates an initial state, with stack and everything."""
         if mode is None and options is None:
             mode = self.default_analysis_mode
-        s = simuvex.SimState(memory_backer=self.mem, arch=self.arch, mode=mode, options=options).copy()
+        s = simuvex.SimState(claripy.claripy, memory_backer=self.mem, arch=self.arch, mode=mode, options=options).copy()
 
         # Initialize the stack pointer
         if s.arch.name == "AMD64":
@@ -419,7 +416,9 @@
                 return addr
         return None
 
-    def construct_cfg(self, avoid_runs=[]):
+    def construct_cfg(self, avoid_runs=None):
+        avoid_runs = [ ] if avoid_runs is None else avoid_runs
+
         c = CFG()
         c.construct(self.main_binary, self, avoid_runs=avoid_runs)
         return c
